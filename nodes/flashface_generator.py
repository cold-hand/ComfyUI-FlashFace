--- conflicted
+++ resolved
@@ -6,15 +6,8 @@
 from PIL import Image
 
 from ..flashface.all_finetune.config import cfg
-<<<<<<< HEAD
-from ..flashface.all_finetune.utils import Compose, PadToSquare, seed_everything, get_padding
-from ..ldm.models.retinaface import crop_face, retinaface
-
-import comfy.samplers
-=======
 from ..flashface.all_finetune.utils import Compose, PadToSquare, seed_everything
 from ..ldm.models.retinaface import retinaface
->>>>>>> a6a55e38
 
 padding_to_square = PadToSquare(224)
 
@@ -34,11 +27,7 @@
                 "reference_faces": ("PIL_IMAGE", {}),
                 "vae": ("VAE", {}),
                 "seed": ("INT", {"default": 0, "min": 0, "max": 2147483647}),
-<<<<<<< HEAD
-                "sampler": (['ddim', 'euler',], ),
-=======
                 "sampler": (['ddim', 'euler', ],),
->>>>>>> a6a55e38
                 "steps": ("INT", {"default": 35}),
                 "text_guidance_strength": ("FLOAT", {"default": 7.5, "min": 0.0, "max": 10.0, "step": 0.1}),
                 "reference_feature_strength": ("FLOAT", {"default": 1.2, "min": 0.7, "max": 1.4, "step": 0.05}),
@@ -51,42 +40,35 @@
                 "height": ("INT", {"default": 768, "min": 8, "max": 16000}),
                 "width": ("INT", {"default": 768, "min": 8, "max": 16000}),
                 "num_samples": ("INT", {"default": 1}),
-<<<<<<< HEAD
-            },
-            "optional": {
-                "mask": ("MASK", {}),  # Make mask an optional input type
-            }
-        }
-
-    RETURN_TYPES = ("MODEL", "IMAGE")  # Return the model and the image
-=======
             }
         }
 
     RETURN_TYPES = ("IMAGE",)
->>>>>>> a6a55e38
     FUNCTION = "generate"
     CATEGORY = "FlashFace"
 
     def generate(self, model, positive, negative, reference_faces, vae, seed, sampler, steps, text_guidance_strength,
                  reference_feature_strength, reference_guidance_strength, step_to_launch_face_guidance, face_bbox_x1,
-<<<<<<< HEAD
-                 face_bbox_y1, face_bbox_x2, face_bbox_y2, height, width, num_samples, mask=None):
-=======
                  face_bbox_y1, face_bbox_x2, face_bbox_y2, height, width, num_samples):
->>>>>>> a6a55e38
 
+        # reference_faces = [image1[0], image2[0], image3[0], image4[0]]
         seed_everything(seed)
 
+        # reference_faces = detect_face(reference_faces)
+
+        # for i, ref_img in enumerate(reference_faces):
+        #     ref_img.save(f'./{i + 1}.png')
         print(f'detected {len(reference_faces)} faces')
         if len(reference_faces) == 0:
-            raise Exception('No face detected in the reference images, please upload images with clear face')
+            raise (
+                'No face detected in the reference images, please upload images with clear face'
+            )
 
         face_transforms = Compose(
             [T.ToTensor(),
              T.Normalize(mean=[0.5, 0.5, 0.5], std=[0.5, 0.5, 0.5])])
 
-        lambda_feat_before_ref_guidance = 0.85  # Corrected variable name
+        lamda_feat_before_ref_guidence = 0.85
 
         # process the ref_imgs
         face_bbox = [face_bbox_x1, face_bbox_y1, face_bbox_x2, face_bbox_y2]
@@ -102,6 +84,13 @@
             int(normalized_bbox[3] * H)
         ]
         max_size = max(face_bbox[2] - face_bbox[1], face_bbox[3] - face_bbox[1])
+        empty_mask = torch.zeros((H, W))
+
+        empty_mask[face_bbox[1]:face_bbox[1] + max_size,
+        face_bbox[0]:face_bbox[0] + max_size] = 1
+
+        empty_mask = empty_mask[::8, ::8].cuda()
+        empty_mask = empty_mask[None].repeat(num_samples, 1, 1)
 
         padding_to_square = PadToSquare(224)
         pasted_ref_faces = []
@@ -116,86 +105,40 @@
 
         faces = torch.stack(pasted_ref_faces, dim=0).to('cuda')
 
-        # Process the mask if provided
-        if mask is not None:
-            mask_tensor = mask.float().cuda()
-            if mask_tensor.ndim == 2:  # Ensure mask tensor has 3 dimensions
-                mask_tensor = mask_tensor.unsqueeze(0)
-            mask_tensor = F.resize(mask_tensor, (H // 8, W // 8))
-            empty_mask = mask_tensor.repeat(num_samples, 1, 1)
-        else:
-            empty_mask = torch.ones((num_samples, H // 8, W // 8)).cuda()
-
         ref_z0 = cfg.ae_scale * torch.cat([
             vae.sample(u, deterministic=True)
             for u in faces.split(cfg.ae_batch_size)
         ])
+        model, diffusion = model
+        model.share_cache['num_pairs'] = len(faces)
+        model.share_cache['ref'] = ref_z0
+        model.share_cache['similarity'] = torch.tensor(reference_feature_strength).cuda()
+        model.share_cache['ori_similarity'] = torch.tensor(reference_feature_strength).cuda()
+        model.share_cache['lamda_feat_before_ref_guidance'] = torch.tensor(lamda_feat_before_ref_guidence).cuda()
+        model.share_cache['ref_context'] = negative.repeat(len(ref_z0), 1, 1)
+        model.share_cache['masks'] = empty_mask
+        model.share_cache['classifier'] = reference_guidance_strength
+        model.share_cache['step_to_launch_face_guidance'] = step_to_launch_face_guidance
 
-        # Check if the model contains the required attributes
-        if isinstance(model, tuple):
-            model, diffusion = model
+        diffusion.classifier = reference_guidance_strength
 
-        if not hasattr(model, 'share_cache'):
-            model.share_cache = {}
+        progress = 0.0
+        diffusion.progress = 0
 
-        if 'diffusion' in model.share_cache and 'generated_image' in model.share_cache:
-            diffusion = model.share_cache['diffusion']
-            initial_image = model.share_cache['generated_image'].to('cuda').float()
-            if mask is not None:
-                mask_tensor = mask.float().cuda()
-                mask_resized = F.resize(mask_tensor, initial_image.shape[-2:])
-                initial_image = initial_image * (1 - mask_resized) + mask_resized * initial_image
-            initial_image = initial_image.unsqueeze(0).repeat(num_samples, 1, 1, 1)
-        else:
-            model.share_cache['num_pairs'] = len(faces)
-            model.share_cache['ref'] = ref_z0
-            model.share_cache['similarity'] = torch.tensor(reference_feature_strength).cuda()
-            model.share_cache['ori_similarity'] = torch.tensor(reference_feature_strength).cuda()
-            model.share_cache['lamda_feat_before_ref_guidance'] = torch.tensor(lambda_feat_before_ref_guidance).cuda()
-            model.share_cache['ref_context'] = negative.repeat(len(ref_z0), 1, 1)
-            model.share_cache['masks'] = empty_mask
-            model.share_cache['classifier'] = reference_guidance_strength
-            model.share_cache['step_to_launch_face_guidance'] = step_to_launch_face_guidance
+        positive = positive[None].repeat(num_samples, 1, 1, 1).flatten(0, 1)
+        positive = {'context': positive}
 
-            diffusion.classifier = reference_guidance_strength
-
-            progress = 0.0
-            diffusion.progress = 0
-
-            positive = positive[None].repeat(num_samples, 1, 1, 1).flatten(0, 1)
-            positive = {'context': positive}
-
-            negative = {
-                'context': negative[None].repeat(num_samples, 1, 1, 1).flatten(0, 1)
-            }
-
-            # Check if model contains an image and blend it with the mask
-            if 'image' in model.share_cache:
-                initial_image = model.share_cache['image']
-                initial_image = initial_image.to('cuda').float()
-                if mask is not None:
-                    mask_resized = F.resize(mask_tensor, initial_image.shape[-2:])
-                    initial_image = initial_image * (1 - mask_resized) + mask_resized * initial_image
-                initial_image = initial_image.unsqueeze(0).repeat(num_samples, 1, 1, 1)
-            else:
-                initial_image = torch.empty(num_samples, 4, H // 8, W // 8, device='cuda').normal_()
-
-        # Ensure the model has the attribute 'load_device'
-        if not hasattr(model, 'load_device'):
-            model.load_device = lambda *args, **kwargs: None
-
-        # Ensure the model has the attribute 'model'
-        if not hasattr(model, 'model'):
-            model.model = model
-
-        # Ensure the model has the attribute 'latent_format'
-        if not hasattr(model, 'latent_format'):
-            model.latent_format = None
-
+        negative = {
+            'context': negative[None].repeat(num_samples, 1, 1, 1).flatten(0, 1)
+        }
         # sample
         with amp.autocast(dtype=cfg.flash_dtype), torch.no_grad():
             z0 = diffusion.sample(solver=sampler,
-                                  noise=initial_image,
+                                  noise=torch.empty(num_samples,
+                                                    4,
+                                                    H // 8,
+                                                    W // 8,
+                                                    device='cuda').normal_(),
                                   model=model,
                                   model_kwargs=[positive, negative],
                                   steps=steps,
@@ -205,13 +148,18 @@
                                   discretization=cfg.discretization)
 
         imgs = vae.decode(z0 / cfg.ae_scale)
-
+        del model.share_cache['ori_similarity']
         # output
         imgs = (imgs.permute(0, 2, 3, 1) * 127.5 + 127.5).cpu().numpy().clip(
             0, 255).astype(np.uint8)
 
         # convert to PIL image
         imgs_pil = [Image.fromarray(img) for img in imgs]
+        imgs_pil = imgs_pil + show_refs
+
+        # save imgs to file
+        # for i, img in enumerate(imgs):
+        #     img.save(f"sample_{i}.png")
 
         torch_imgs = []
         for img in imgs_pil:
@@ -219,17 +167,6 @@
             # Ensure the data type is correct
             img_np = img_tensor.permute(1, 2, 0).unsqueeze(0)
             torch_imgs.append(img_np)
-<<<<<<< HEAD
-        torch_imgs = torch.cat(torch_imgs, dim=0)
-
-        # Store the generated image and diffusion in the model's share cache
-        model.share_cache['generated_image'] = torch_imgs
-        model.share_cache['diffusion'] = diffusion
-
-        # Return the model and the image
-        return model, torch_imgs
-=======
         torch_imgs = torch.cat(torch_imgs, dim=0, )
 
-        return (torch_imgs,)
->>>>>>> a6a55e38
+        return (torch_imgs,)